--- conflicted
+++ resolved
@@ -2118,38 +2118,24 @@
     if "bios" in args.boot_protocols:
         install_grub(args, workspace, loopdev, "grub")
 
-<<<<<<< HEAD
-def install_boot_loader_debian(args, workspace, loopdev):
+
+def install_boot_loader_debian(args: CommandLineArguments, workspace: str, loopdev: str) -> None:
     if "uefi" in args.boot_protocols:
         kernel_version = next(filter(lambda x: x[0].isdigit(), os.listdir(os.path.join(workspace, "root", "lib/modules"))))
 
         run_workspace_command(args, workspace,
-                        "/usr/bin/kernel-install", "add", kernel_version, "/boot/vmlinuz-" + kernel_version)
+                              "/usr/bin/kernel-install", "add", kernel_version, "/boot/vmlinuz-" + kernel_version)
 
     if "bios" in args.boot_protocols:
         install_grub(args, workspace, loopdev, "grub")
 
-def install_boot_loader_ubuntu(args, workspace, loopdev):
+
+def install_boot_loader_ubuntu(args: CommandLineArguments, workspace: str, loopdev: str) -> None:
     install_boot_loader_debian(args, workspace, loopdev)
 
-def install_boot_loader_opensuse(args, workspace, loopdev):
+
+def install_boot_loader_opensuse(args: CommandLineArguments, workspace: str, loopdev: str) -> None:
     install_boot_loader_debian(args, workspace, loopdev)
-=======
-
-def install_boot_loader_debian(args: CommandLineArguments, workspace: str) -> None:
-    kernel_version = next(filter(lambda x: x[0].isdigit(), os.listdir(os.path.join(workspace, "root", "lib/modules"))))
-
-    run_workspace_command(args, workspace,
-                          "/usr/bin/kernel-install", "add", kernel_version, "/boot/vmlinuz-" + kernel_version)
-
-
-def install_boot_loader_ubuntu(args: CommandLineArguments, workspace: str) -> None:
-    install_boot_loader_debian(args, workspace)
-
-
-def install_boot_loader_opensuse(args: CommandLineArguments, workspace: str) -> None:
-    install_boot_loader_debian(args, workspace)
->>>>>>> 624a2a41
 
 
 def install_boot_loader_clear(args: CommandLineArguments, workspace: str, loopdev: str) -> None:
@@ -2233,12 +2219,8 @@
             else:
                 shutil.unpack_archive(d, os.path.join(workspace, "root"))
 
-<<<<<<< HEAD
-def copy_git_files(src, dest, *, source_file_transfer):
-=======
-
-def copy_git_files(src: str, dest: str, *, git_files: str) -> None:
->>>>>>> 624a2a41
+
+def copy_git_files(src: str, dest: str, *, source_file_transfer: SourceFileTransfer) -> None:
     what_files = ['--exclude-standard', '--cached']
     if source_file_transfer == SourceFileTransfer.copy_git_others:
         what_files += ['--others', '--exclude=.mkosi-*']
@@ -3019,18 +3001,12 @@
                        help='Make use of and generate intermediary cache images')
 
     group = parser.add_argument_group("Packages")
-<<<<<<< HEAD
-    group.add_argument('-p', "--package", action=CommaDelimitedListAction, dest='packages', default=[], help='Add an additional package to the OS image', metavar='PACKAGE')
-    group.add_argument("--with-docs", action='store_true', help='Install documentation', default=None)
-    group.add_argument('-T', "--without-tests", action='store_false', dest='with_tests', default=True, help='Do not run tests as part of build script, if supported')
-=======
     group.add_argument('-p', "--package", action=CommaDelimitedListAction, dest='packages', default=[],
                        help='Add an additional package to the OS image', metavar='PACKAGE')
     group.add_argument("--with-docs", action='store_true', default=None,
-                       help='Install documentation (only Fedora, CentOS and Mageia)')
+                       help='Install documentation')
     group.add_argument('-T', "--without-tests", action='store_false', dest='with_tests', default=True,
                        help='Do not run tests as part of build script, if supported')
->>>>>>> 624a2a41
     group.add_argument("--cache", dest='cache_path', help='Package cache path', metavar='PATH')
     group.add_argument("--extra-tree", action='append', dest='extra_trees', default=[],
                        help='Copy an extra tree on top of image', metavar='PATH')
@@ -3043,19 +3019,11 @@
                        help='Additional packages needed for build script', metavar='PACKAGE')
     group.add_argument("--postinst-script", help='Postinstall script to run inside image', metavar='PATH')
     group.add_argument("--finalize-script", help='Postinstall script to run outside image', metavar='PATH')
-<<<<<<< HEAD
     group.add_argument("--source-file-transfer", type=SourceFileTransfer, choices=list(SourceFileTransfer), default=None,
                        help="Method used to copy build sources to the build image." +
                        "; ".join([f"'{k}': {v}" for k, v in SourceFileTransfer.doc().items()]) + " (default: copy-git-cached if in a git repository, otherwise copy-all)")
-    group.add_argument("--with-network", action='store_true', help='Run build and postinst scripts with network access (instead of private network)', default=None)
-=======
-    group.add_argument('--use-git-files', type=parse_boolean,
-                       help='Ignore any files that git itself ignores (default: guess)')
-    group.add_argument('--git-files', choices=('cached', 'others'),
-                       help='Whether to include untracked files (default: others)')
     group.add_argument("--with-network", action='store_true', default=None,
                        help='Run build and postinst scripts with network access (instead of private network)')
->>>>>>> 624a2a41
     group.add_argument("--settings", dest='nspawn_settings', help='Add in .spawn settings file', metavar='PATH')
 
     group = parser.add_argument_group("Partitions")
@@ -3740,11 +3708,10 @@
             args.boot_protocols = ["uefi"]
         if not {"uefi", "bios"}.issuperset(args.boot_protocols):
             die("Not a valid boot protocol")
-<<<<<<< HEAD
-        if "bios" in args.boot_protocols and args.distribution not in (Distribution.fedora,Distribution.arch,Distribution.debian,Distribution.ubuntu):
-=======
-        if "bios" in args.boot_protocols and args.distribution not in (Distribution.fedora, Distribution.arch):
->>>>>>> 624a2a41
+        if "bios" in args.boot_protocols and args.distribution not in (Distribution.fedora,
+                                                                       Distribution.arch,
+                                                                       Distribution.debian,
+                                                                       Distribution.ubuntu):
             die(f"bios boot not implemented yet for {args.distribution}")
 
     if args.encrypt is not None:
@@ -3931,14 +3898,9 @@
 def none_to_no(s: Optional[str]) -> str:
     return "no" if s is None else s
 
-<<<<<<< HEAD
+
 def none_to_none(o: Optional[object]) -> str:
     return "none" if o is None else str(o)
-=======
-
-def none_to_none(s: Optional[str]) -> str:
-    return "none" if s is None else s
->>>>>>> 624a2a41
 
 
 def line_join_list(ary: List[str]) -> str:
